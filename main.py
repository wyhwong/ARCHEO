--- conflicted
+++ resolved
@@ -62,29 +62,17 @@
                     child_mass_posterior=posterior[f"mass_{bh_component_index}_source"],
                     posterior_label=posterior_label,
                     output_dir=OUTPUTDIR,
-<<<<<<< HEAD
                     sampling_spin_binwidth=CONFIG["estimation"]["samplingSpinBinwidth"],
                     sample_size=CONFIG["estimation"]["sampleSize"],
                     nbins=CONFIG["estimation"]["nbins"],
-=======
-                    sample_size=CONFIG["estimation"]["parental_mass"]["sampleSize"],
-                    nbins=CONFIG["estimation"]["parental_mass"]["nbins"],
->>>>>>> 6e710f65
                 )
                 child_mass_likelihood = convert_posterior_to_likelihood(
                     posterior=posterior[f"mass_{bh_component_index}_source"],
                     weights=None,
                     posterior_label=posterior_label,
-<<<<<<< HEAD
                     nbins=CONFIG["estimation"]["nbins"],
                 )
-                likelihoods = [child_mass_likelihood, parental_mass_likelihoods["m1"], parental_mass_likelihoods["m2"]]
-=======
-                    nbins=CONFIG["estimation"]["parental_mass"]["nbins"],
-                    unit="$M_{\odot}$",
-                )
                 likelihoods = [child_mass_likelihood, parental_mass_likelihoods["p1"], parental_mass_likelihoods["p2"]]
->>>>>>> 6e710f65
                 plot_parameter_estimation(
                     prior_df=None,
                     target_parameter="parental_mass",
